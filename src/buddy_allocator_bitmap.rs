///! A modified buddy bitmap allocator
#[cfg(feature = "flame_profile")]
use flame;
use std::cmp;
use std::mem;
use super::{MAX_ORDER, MIN_ORDER, ORDERS};

/// A block in the bitmap
struct Block {
    /// The order of the biggest block under this block + 1
    order_free: u8,
}

// TODO move lock to tree itself
impl Block {
    pub fn new_free(order: u8) -> Self {
        Block {
            order_free: order + 1,
        }
    }

    /// Gets the order of free blocks beneath and including this block if the block is free, else
    /// `None`
    #[inline]
    pub fn order_free(&self) -> Option<u8> {
        if self.order_free == 0 {
            None
        } else {
            Some(self.order_free - 1)
        }
    }

    #[inline]
    fn set(&mut self, new: u8) {
        self.order_free = new;
    }

    /// Set the order of the largest free block under this block
    #[inline]
    pub fn set_free(&mut self, free_order: u8) {
        self.set(free_order + 1);
    }

    #[inline]
    pub fn set_used(&mut self) {
        self.set(0);
    }
}

/// A tree of blocks. Contains the flat representation of the tree as a flat array
// TODO i might have a *few* cache misses here, eh?
pub struct Tree {
    /// Flat array representation of tree. Used with the help of the `flat_tree` crate.
    flat_blocks: Box<[Block; Tree::blocks_in_tree(ORDERS)]>,
}

impl Tree {
    const fn blocks_in_tree(levels: u8) -> usize {
        ((1 << levels) - 1) as usize
    }

    pub fn new() -> Tree {
        const BLOCKS_IN_TREE: usize = Tree::blocks_in_tree(ORDERS);
        let mut flat_blocks: Box<[Block; BLOCKS_IN_TREE]> = box unsafe { mem::uninitialized() };

        let mut start: usize = 0;
        for level in 0..ORDERS {
            let order = MAX_ORDER - level;
            let size = 1 << (level as usize);
            for block in start..(start + size) {
                flat_blocks[block] = Block::new_free(order);
            }
            start += size;
        }

        Tree { flat_blocks }
    }

    #[cfg_attr(feature = "flame_profile", flame)]
    pub fn alloc_exact(&mut self, desired_order: u8) -> Option<*const u8> {
        let root = &mut self.flat_blocks[0];

        match root.order_free() {
            Some(o) if o < desired_order => {
                return None;
            }
            None => return None,
            _ => (),
        };

        let mut addr = 0;
        let mut index = 1;

        for level in 0..(MAX_ORDER - desired_order) {
            #[cfg(feature = "flame_profile")]
<<<<<<< HEAD
            let _loop_guard = flame::start_guard("tree_traverse_loop");
=======
            let loop_guard = flame::start_guard(format!("tree_traverse_loop_{}", level));
>>>>>>> 141a498c

            let left_child_index = flat_tree::left_child(index);

            #[cfg(feature = "flame_profile")]
<<<<<<< HEAD
            let _update_guard = flame::start_guard("tree_traverse_update");
=======
            let update_guard = flame::start_guard("tree_traverse_update");
            let left_child = &mut self.flat_blocks[left_child_index - 1];

>>>>>>> 141a498c
            index = match left_child.order_free() {
                Some(o) if o >= desired_order => left_child_index,
                _ => {
                    addr |= 1 << ((MAX_ORDER + MIN_ORDER - level - 1) as u32);
                    left_child_index + 1
                }
            };
        }

        let block = &mut self.flat_blocks[index - 1];
        block.set_used();

        // Iterate upwards and set parents accordingly
        for _ in 0..(MAX_ORDER - desired_order) {
            #[cfg(feature = "flame_profile")]
            let traverse_guard = flame::start_guard("traverse_up");

            index = flat_tree::parent(index);

            #[cfg(feature = "flame_profile")]
            traverse_guard.end();

            #[cfg(feature = "flame_profile")]
            let neighbour_guard = flame::start_guard("get_neighbours");

            #[cfg(feature = "flame_profile")]
            let compute_left_index_guard = flame::start_guard("compute_left_index");

            let left_index = flat_tree::left_child(index) - 1;

            #[cfg(feature = "flame_profile")]
            compute_left_index_guard.end();

            let (left, right) = (
                &mut self.flat_blocks[left_index].order_free(),
                &mut self.flat_blocks[left_index + 1].order_free(),
            );

            #[cfg(feature = "flame_profile")]
            neighbour_guard.end();

            #[cfg(feature = "flame_profile")]
            let parents_guard = flame::start_guard("update_parents");
            if let Some(order) = cmp::max(left, right) {
                self.flat_blocks[index - 1].set_free(*order);
            } else {
                self.flat_blocks[index - 1].set_used();
            }

            #[cfg(feature = "flame_profile")]
            parents_guard.end();
        }

        Some(addr as *const u8)
    }
}


/// Flat tree things.
///
/// # Note
/// **1 INDEXED!**
mod flat_tree {
    #[inline]
    pub fn left_child(index: usize) -> usize {
        index << 1
    }

    #[inline]
<<<<<<< HEAD
=======
    pub fn right_child(index: usize) -> usize {
        left_child(index) + 1
    }

    #[inline]
>>>>>>> 141a498c
    pub fn parent(index: usize) -> usize {
        index >> 1
    }
}

#[cfg(test)]
mod test {
    use super::*;

    #[test]
    fn test_flat_tree_fns() {
        use super::flat_tree::*;
        //    1
        //  2   3
        // 4 5 6 7
        assert_eq!(left_child(1), 2);
        assert_eq!(parent(2), 1);
    }

    #[test]
    fn test_blocks_in_tree() {
        assert_eq!(Tree::blocks_in_tree(3), 1 + 2 + 4);
        assert_eq!(Tree::blocks_in_tree(1), 1);
    }

    #[test]
    fn test_init_tree() {
        let tree = Tree::new();

        // Highest level has 1 block, next has 2, next 4
        assert_eq!(tree.flat_blocks[0].order_free, 19);

        assert_eq!(tree.flat_blocks[1].order_free, 18);
        assert_eq!(tree.flat_blocks[2].order_free, 18);

        assert_eq!(tree.flat_blocks[3].order_free, 17);
        assert_eq!(tree.flat_blocks[4].order_free, 17);
        assert_eq!(tree.flat_blocks[5].order_free, 17);
        assert_eq!(tree.flat_blocks[6].order_free, 17);
    }

    #[test]
    fn test_alloc_exact() {
        let mut tree = Tree::new();
        tree.alloc_exact(3).unwrap();

        tree = Tree::new();
        assert_eq!(tree.alloc_exact(MAX_ORDER - 1), Some(0x0 as *const u8));
        assert_eq!(tree.alloc_exact(MAX_ORDER - 1), Some((1024usize.pow(3) / 2) as *const u8));
        assert_eq!(tree.alloc_exact(0), None);
    }

    #[test]
    fn test_alloc_unique_addresses() {
        let mut seen = Vec::with_capacity(1000);
        let mut tree = Tree::new();

        println!();

        for _ in 0..1000 {
            let addr = tree.alloc_exact(0).unwrap();
            if seen.contains(&addr) {
                panic!("Allocator must return addresses never been allocated before!");
            } else {
                seen.push(addr);
            }
        }
    }
}

pub fn demo(print_addresses: bool, blocks: u32, block_size: u8) {
    let mut allocator = Tree::new();

    for _ in 0..blocks {
        let addr = allocator.alloc_exact(block_size).unwrap();

        if print_addresses {
            println!("Address: {:#x}", addr as usize);
        }
    }
}<|MERGE_RESOLUTION|>--- conflicted
+++ resolved
@@ -93,22 +93,12 @@
 
         for level in 0..(MAX_ORDER - desired_order) {
             #[cfg(feature = "flame_profile")]
-<<<<<<< HEAD
             let _loop_guard = flame::start_guard("tree_traverse_loop");
-=======
-            let loop_guard = flame::start_guard(format!("tree_traverse_loop_{}", level));
->>>>>>> 141a498c
 
             let left_child_index = flat_tree::left_child(index);
 
             #[cfg(feature = "flame_profile")]
-<<<<<<< HEAD
             let _update_guard = flame::start_guard("tree_traverse_update");
-=======
-            let update_guard = flame::start_guard("tree_traverse_update");
-            let left_child = &mut self.flat_blocks[left_child_index - 1];
-
->>>>>>> 141a498c
             index = match left_child.order_free() {
                 Some(o) if o >= desired_order => left_child_index,
                 _ => {
@@ -178,14 +168,6 @@
     }
 
     #[inline]
-<<<<<<< HEAD
-=======
-    pub fn right_child(index: usize) -> usize {
-        left_child(index) + 1
-    }
-
-    #[inline]
->>>>>>> 141a498c
     pub fn parent(index: usize) -> usize {
         index >> 1
     }
